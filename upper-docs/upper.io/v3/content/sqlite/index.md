--- conflicted
+++ resolved
@@ -184,13 +184,8 @@
     log.Fatalf("res.All(): %q\n", err)
   }
 
-<<<<<<< HEAD
   // The 'birthdays' variable is printed to stdout.
   for _, birthday := range birthday {
-=======
-  // Printing to stdout.
-  for _, birthday := range birthdays {
->>>>>>> afcf3f3f
     fmt.Printf("%s was born in %s.\n",
       birthday.Name,
       birthday.Born.Format("January 2, 2006"),
